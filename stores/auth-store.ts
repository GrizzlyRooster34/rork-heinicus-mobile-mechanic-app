--- conflicted
+++ resolved
@@ -1,12 +1,7 @@
 import { create } from 'zustand';
 import { persist, createJSONStorage } from 'zustand/middleware';
 import AsyncStorage from '@react-native-async-storage/async-storage';
-<<<<<<< HEAD
-import { User, AuthState } from '@/types/auth';
-import { MechanicVerificationStatus } from '@/types/service';
-=======
 import { User, AuthState, UserRole } from '@/types/auth';
->>>>>>> 0e3d97c9
 import { trpcClient } from '@/lib/trpc';
 import { devMode, isDevCredentials, getDevUser } from '@/utils/dev';
 import { withAsyncErrorHandling, withErrorHandling, logStoreAction } from './store-utils';
@@ -19,17 +14,6 @@
   setUser: (user: User) => void;
   updateUserRole: (userId: string, role: 'CUSTOMER' | 'MECHANIC' | 'ADMIN') => Promise<boolean>;
   getAllUsers: () => User[];
-
-  // JWT Token Management
-  token: string | null;
-  refreshToken: string | null;
-  setTokens: (accessToken: string, refreshToken: string) => void;
-  clearTokens: () => void;
-  verifyToken: () => Promise<boolean>;
-
-  // Verification status
-  verificationStatus: MechanicVerificationStatus | null;
-  setVerificationStatus: (status: MechanicVerificationStatus | null) => void;
 }
 
 // Production configuration - Admin and Mechanic users
@@ -75,9 +59,6 @@
       token: null,
       isLoading: false,
       isAuthenticated: false,
-      verificationStatus: null,
-      token: null,
-      refreshToken: null,
 
       signup: async (email: string, password: string, firstName: string, lastName: string, phone?: string, role: 'CUSTOMER' | 'MECHANIC' = 'CUSTOMER') => {
         set({ isLoading: true });
@@ -93,36 +74,15 @@
             role,
           });
           
-<<<<<<< HEAD
-          if (result.success && result.user) {
-            console.log('Signup successful via TRPC:', {
-              userId: result.user.id,
-=======
           if (result.success && 'user' in result && result.user) {
             console.log('Signup successful via TRPC:', { 
               userId: result.user.id, 
->>>>>>> 0e3d97c9
               email: result.user.email,
               role: result.user.role,
-              timestamp: new Date().toISOString()
-            });
-
+              timestamp: new Date().toISOString() 
+            });
+            
             // Use the user object as returned from the backend
-<<<<<<< HEAD
-            const completeUser: User = result.user;
-
-            // Store JWT tokens if provided
-            const accessToken = result.token || null;
-            const refreshToken = null; // Backend doesn't return refresh token yet, will be added later
-
-            // Auto-login after successful signup
-            set({
-              user: completeUser,
-              isAuthenticated: true,
-              isLoading: false,
-              token: accessToken,
-              refreshToken: refreshToken,
-=======
             const completeUser: User = {
               ...result.user,
               role: result.user.role as UserRole,
@@ -135,9 +95,8 @@
               token: 'token' in result ? result.token || null : null,
               isAuthenticated: true, 
               isLoading: false 
->>>>>>> 0e3d97c9
-            });
-
+            });
+            
             return true;
           } else {
             console.log('Signup failed via TRPC:', 'error' in result ? result.error : 'Unknown error');
@@ -197,36 +156,14 @@
               password,
             });
             
-<<<<<<< HEAD
-            if (result.success && result.user) {
-              console.log('Login successful via TRPC:', {
-                userId: result.user.id,
-                role: result.user.role,
-                timestamp: new Date().toISOString()
-=======
             if (result.success && 'user' in result && result.user) {
               console.log('Login successful via TRPC:', { 
                 userId: result.user.id, 
                 role: result.user.role, 
                 timestamp: new Date().toISOString() 
->>>>>>> 0e3d97c9
               });
-
+              
               // Use the user object as returned from the backend
-<<<<<<< HEAD
-              const completeUser: User = result.user;
-
-              // Store JWT tokens if provided
-              const accessToken = result.token || null;
-              const refreshToken = null; // Backend doesn't return refresh token yet
-
-              set({
-                user: completeUser,
-                isAuthenticated: true,
-                isLoading: false,
-                token: accessToken,
-                refreshToken: refreshToken,
-=======
               const completeUser: User = {
                 ...result.user,
                 role: result.user.role as UserRole,
@@ -238,9 +175,8 @@
                 token: 'token' in result ? result.token || null : null,
                 isAuthenticated: true, 
                 isLoading: false 
->>>>>>> 0e3d97c9
               });
-
+              
               return true;
             } else {
               console.log('Login failed via TRPC:', 'error' in result ? result.error : 'Unknown error');
@@ -280,29 +216,19 @@
 
       logout: () => {
         const currentUser = get().user;
-
+        
         // Production logging
-        console.log('User logout:', {
-          userId: currentUser?.id,
+        console.log('User logout:', { 
+          userId: currentUser?.id, 
           role: currentUser?.role,
           environment: 'production',
-          timestamp: new Date().toISOString()
+          timestamp: new Date().toISOString() 
         });
-<<<<<<< HEAD
-
-        set({
-          user: null,
-          isAuthenticated: false,
-          verificationStatus: null,
-          token: null,
-          refreshToken: null,
-=======
         
         set({ 
           user: null,
           token: null,
           isAuthenticated: false 
->>>>>>> 0e3d97c9
         });
       },
 
@@ -397,62 +323,6 @@
           PRODUCTION_USERS.mechanic,
           ...registeredCustomers
         ];
-      },
-
-      // JWT Token Management Methods
-      setTokens: (accessToken: string, refreshToken: string) => {
-        set({
-          token: accessToken,
-          refreshToken: refreshToken,
-        });
-      },
-
-      clearTokens: () => {
-        set({
-          token: null,
-          refreshToken: null,
-        });
-      },
-
-      verifyToken: async () => {
-        const currentToken = get().token;
-
-        if (!currentToken) {
-          return false;
-        }
-
-        try {
-          const result = await trpcClient.auth.verifyToken.query({
-            token: currentToken,
-          });
-
-          if (result.valid && result.user) {
-            // Token is valid, optionally update user data
-            return true;
-          } else {
-            // Token is invalid, clear auth state
-            set({
-              user: null,
-              isAuthenticated: false,
-              token: null,
-              refreshToken: null,
-            });
-            return false;
-          }
-        } catch (error) {
-          console.error('Token verification error:', error);
-          set({
-            user: null,
-            isAuthenticated: false,
-            token: null,
-            refreshToken: null,
-          });
-          return false;
-        }
-      },
-
-      setVerificationStatus: (status: MechanicVerificationStatus | null) => {
-        set({ verificationStatus: status });
       },
     }),
     {
@@ -479,9 +349,6 @@
       partialize: (state) => ({
         user: state.user,
         isAuthenticated: state.isAuthenticated,
-        verificationStatus: state.verificationStatus,
-        token: state.token,
-        refreshToken: state.refreshToken,
       }),
       onRehydrateStorage: () => (state, error) => {
         if (error) {
